'''Captures frames from a real-time video stream and sends frames as
image queries to a configured detector using the Groundlight API

usage: streamlight [options] -t TOKEN -d DETECTOR

options:
  -d, --detector=ID      detector id to which the image queries are sent
  -e, --endpoint=URL     api endpoint [default: https://device.positronix.ai/device-api]
<<<<<<< HEAD
  -f, --fps=FPS          number of frames to capture per second. [default: 5]
=======
  -f, --framerate=FPS    number of frames to capture per second.
>>>>>>> c340b168
  -h, --help             show this message.
  -s, --stream=STREAM    id, filename or URL of a video stream (e.g. rtsp://host:port/script?params) [default: 0]
  -t, --token=TOKEN      api token to authenticate with the groundlight api
  -v, --verbose
'''
import io
import logging
from logging.config  import dictConfig
import os
from queue import Queue
import time
from threading import Thread

import cv2
import docopt
import yaml

from groundlight import Groundlight


fname = os.path.join(os.path.dirname(__file__), 'logging.yaml')
dictConfig(yaml.safe_load(open(fname, 'r')))
logger = logging.getLogger(name='groundlight.stream')

INTEG = "https://device.integ.positronix.ai/device-api"


<<<<<<< HEAD
def frame_processor(q:Queue, client:Groundlight, detector:str):
   logger.debug(f'frame_processor({q=}, {client=}, {detector=})')
   while True:
      start = time.time()
      frame = q.get() # locks
      logger.debug(f"Original {frame.shape=}")
      frame = cv2.resize(frame, (480,270))
      logger.debug(f"Resized {frame.shape=}")

      is_success, buffer = cv2.imencode(".jpg", frame)
      logger.debug(f"buffer size is {len(buffer)}")
      io_buf = io.BytesIO(buffer)
      #cv2.imwrite('temp.jpg', frame)
      end = time.time()
      logger.info(f"Prepared the image in {1000*(end-start):.1f}ms")
      image_query = client.submit_image_query(detector_id=detector, image=io_buf)
      start = end
      end = time.time()
      logger.info(f"API time for image {1000*(start-end):.1f}ms")


def main():
   args = docopt.docopt(__doc__)
   if args.get('--verbose'):
       logger.level = logging.DEBUG
       logger.debug(f'{args=}')

   ENDPOINT=args['--endpoint']
   if ENDPOINT == 'integ':
       ENDPOINT = INTEG
   TOKEN=args['--token']
   DETECTOR=args['--detector']
   STREAM=args['--stream']
   try:
       STREAM=int(STREAM)
   except ValueError as e:
       logger.debug(f'{STREAM=} is not an int, so it must be a filename or url.')
   FPS=args['--fps']
   try:
      FPS=int(FPS)
   except ValueError as e:
      logger.error(f'Invalid argument {FPS=}. Must be an integer.')
      exit(-1)

   logger.debug(f'creating groundlight client with {ENDPOINT=} and {TOKEN=}')
   gl = Groundlight(endpoint=ENDPOINT, api_token=TOKEN)

   logger.debug(f'initializing video capture: {STREAM=}')
   cap = cv2.VideoCapture(STREAM, cv2.CAP_ANY)

   q = Queue(100)
   workers = []
   for i in range(FPS):
      thread = Thread(target=frame_processor, kwargs=dict(q=q, client=gl, detector=DETECTOR))
      workers.append(thread)
      thread.start()

   delay = 1/FPS
   start = time.time()
   while True:
      if not cap.isOpened():
          logger.error(f'Cannot open stream {STREAM=}')
          exit(1)
      ret, frame = cap.read()
      logger.debug(f'read() -> {ret=}, {frame=}')
      if not ret:
         logger.debug(f'continuing because {ret=}')
         continue
      end = time.time()
      logger.debug(f'captured a frame after {end-start}.')
      q.put(frame)
      start = time.time()
      time.sleep(delay)

   cap.release()
=======
def main():
    args = docopt.docopt(__doc__)
    if args.get('--verbose'):
        logger.level = logging.DEBUG
        logger.debug(f'{args=}')

    ENDPOINT = args['--endpoint']
    if ENDPOINT == 'integ':
        ENDPOINT = INTEG
    TOKEN = args['--token']
    DETECTOR = args['--detector']
    STREAM = args['--stream']
    try:
        STREAM=int(STREAM)
    except ValueError as e:
        logger.debug(f'{STREAM=} is not an int, so it must be a filename or url.')

    logger.debug(f'creating groundlight client with {ENDPOINT=} and {TOKEN=}')
    gl = Groundlight(endpoint=ENDPOINT, api_token=TOKEN)

    logger.debug(f'initializing video capture: {STREAM=}')
    cap = cv2.VideoCapture(STREAM, cv2.CAP_FFMPEG)

    while True:
       start = time.time()
       if not cap.isOpened():
           logger.error(f'Cannot open stream {STREAM=}')
           exit(-1)

       ret, frame = cap.read()
       logger.debug(f"Original {frame.shape=}")
       frame = cv2.resize(frame, (480,270))
       logger.debug(f"Resized {frame.shape=}")

       is_success, buffer = cv2.imencode(".jpg", frame)
       logger.debug(f"buffer size is {len(buffer)}")
       io_buf = io.BytesIO(buffer)
       end = time.time()
       logger.info(f"Time to prep image {1000*(end-start):.1f}ms")
       image_query = gl.submit_image_query(detector_id=DETECTOR, image=io_buf)
       start = end
       end = time.time()
       logger.info(f"API time for image {1000*(start-end):.1f}ms")

    cap.release()
>>>>>>> c340b168


if __name__ == '__main__':
    main()<|MERGE_RESOLUTION|>--- conflicted
+++ resolved
@@ -6,11 +6,7 @@
 options:
   -d, --detector=ID      detector id to which the image queries are sent
   -e, --endpoint=URL     api endpoint [default: https://device.positronix.ai/device-api]
-<<<<<<< HEAD
   -f, --fps=FPS          number of frames to capture per second. [default: 5]
-=======
-  -f, --framerate=FPS    number of frames to capture per second.
->>>>>>> c340b168
   -h, --help             show this message.
   -s, --stream=STREAM    id, filename or URL of a video stream (e.g. rtsp://host:port/script?params) [default: 0]
   -t, --token=TOKEN      api token to authenticate with the groundlight api
@@ -38,7 +34,6 @@
 INTEG = "https://device.integ.positronix.ai/device-api"
 
 
-<<<<<<< HEAD
 def frame_processor(q:Queue, client:Groundlight, detector:str):
    logger.debug(f'frame_processor({q=}, {client=}, {detector=})')
    while True:
@@ -66,19 +61,19 @@
        logger.level = logging.DEBUG
        logger.debug(f'{args=}')
 
-   ENDPOINT=args['--endpoint']
+   ENDPOINT = args['--endpoint']
    if ENDPOINT == 'integ':
        ENDPOINT = INTEG
-   TOKEN=args['--token']
-   DETECTOR=args['--detector']
-   STREAM=args['--stream']
+   TOKEN = args['--token']
+   DETECTOR = args['--detector']
+   STREAM = args['--stream']
    try:
-       STREAM=int(STREAM)
+       STREAM = int(STREAM)
    except ValueError as e:
        logger.debug(f'{STREAM=} is not an int, so it must be a filename or url.')
-   FPS=args['--fps']
+   FPS = args['--fps']
    try:
-      FPS=int(FPS)
+      FPS = int(FPS)
    except ValueError as e:
       logger.error(f'Invalid argument {FPS=}. Must be an integer.')
       exit(-1)
@@ -114,53 +109,6 @@
       time.sleep(delay)
 
    cap.release()
-=======
-def main():
-    args = docopt.docopt(__doc__)
-    if args.get('--verbose'):
-        logger.level = logging.DEBUG
-        logger.debug(f'{args=}')
-
-    ENDPOINT = args['--endpoint']
-    if ENDPOINT == 'integ':
-        ENDPOINT = INTEG
-    TOKEN = args['--token']
-    DETECTOR = args['--detector']
-    STREAM = args['--stream']
-    try:
-        STREAM=int(STREAM)
-    except ValueError as e:
-        logger.debug(f'{STREAM=} is not an int, so it must be a filename or url.')
-
-    logger.debug(f'creating groundlight client with {ENDPOINT=} and {TOKEN=}')
-    gl = Groundlight(endpoint=ENDPOINT, api_token=TOKEN)
-
-    logger.debug(f'initializing video capture: {STREAM=}')
-    cap = cv2.VideoCapture(STREAM, cv2.CAP_FFMPEG)
-
-    while True:
-       start = time.time()
-       if not cap.isOpened():
-           logger.error(f'Cannot open stream {STREAM=}')
-           exit(-1)
-
-       ret, frame = cap.read()
-       logger.debug(f"Original {frame.shape=}")
-       frame = cv2.resize(frame, (480,270))
-       logger.debug(f"Resized {frame.shape=}")
-
-       is_success, buffer = cv2.imencode(".jpg", frame)
-       logger.debug(f"buffer size is {len(buffer)}")
-       io_buf = io.BytesIO(buffer)
-       end = time.time()
-       logger.info(f"Time to prep image {1000*(end-start):.1f}ms")
-       image_query = gl.submit_image_query(detector_id=DETECTOR, image=io_buf)
-       start = end
-       end = time.time()
-       logger.info(f"API time for image {1000*(start-end):.1f}ms")
-
-    cap.release()
->>>>>>> c340b168
 
 
 if __name__ == '__main__':
